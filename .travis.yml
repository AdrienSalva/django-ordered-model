language: python
dist: bionic
python:
  - "3.5"
  - "3.6"
  - "3.7"
env:
  - DJANGO="Django>=2.0,<2.1"
  - DJANGO="Django>=2.1,<2.2"
  - DJANGO="Django>=2.2,<3.0"
  - DJANGO="Django>=3.0,<3.1"
  - DJANGO="https://github.com/django/django/archive/master.tar.gz"
matrix:
  exclude:
<<<<<<< HEAD
    - python: "3.4"
      env: DJANGO="Django>=2.1,<2.2"
    - python: "3.4"
      env: DJANGO="Django>=2.2,<3.0"
    - python: "3.4"
      env: DJANGO="Django>=3.0,<3.1"
    - python: "3.5"
      env: DJANGO="Django>=3.0,<3.1"
    - python: "3.4"
      env: DJANGO="https://github.com/django/django/archive/master.tar.gz"
=======
>>>>>>> 36591b69
    - python: "3.5"
      env: DJANGO="https://github.com/django/django/archive/master.tar.gz"
  include:
    - name: black
      python: "3.7"
      before_script:
        - pip install black
      script: black --check --diff ordered_model/ tests/ setup.py
  allow_failures:
    - env: DJANGO="https://github.com/django/django/archive/master.tar.gz"
install:
  - pip install $DJANGO
  - python setup.py sdist bdist_wheel
  - pip install dist/*
  - pip install codecov
script: script/test-command
after_success:
  - codecov

deploy:
  provider: pypi
  user: "django-ordered-model"
  distributions: sdist bdist_wheel
  password:
    secure: dmhx2Z6M6k4O0pZsZ6oVpIkWf7/Vv4x36MDX35d8BmaDuD23rQZakm7ScMfHfrnJ8xTVcYsLQSciqMQyov1QfKa4/51YrJrZk63W2iAp1IjTb6FlPofbvworNcuXvEFbemYGHTeRW5S6+T6PPFN7YSJhhMJpyBIVu7rMBTk/bKE=
  on:
    tags: true
  skip_existing: true<|MERGE_RESOLUTION|>--- conflicted
+++ resolved
@@ -12,19 +12,6 @@
   - DJANGO="https://github.com/django/django/archive/master.tar.gz"
 matrix:
   exclude:
-<<<<<<< HEAD
-    - python: "3.4"
-      env: DJANGO="Django>=2.1,<2.2"
-    - python: "3.4"
-      env: DJANGO="Django>=2.2,<3.0"
-    - python: "3.4"
-      env: DJANGO="Django>=3.0,<3.1"
-    - python: "3.5"
-      env: DJANGO="Django>=3.0,<3.1"
-    - python: "3.4"
-      env: DJANGO="https://github.com/django/django/archive/master.tar.gz"
-=======
->>>>>>> 36591b69
     - python: "3.5"
       env: DJANGO="https://github.com/django/django/archive/master.tar.gz"
   include:
